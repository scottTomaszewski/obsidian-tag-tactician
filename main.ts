import {
    Menu,
    Notice,
    Plugin,
    TAbstractFile,
<<<<<<< HEAD
    TFolder,
    MarkdownView,
=======
    TFile,
    TFolder, Vault
>>>>>>> 2b98e162
} from "obsidian";

import {EditTagsModal} from "./src/batch/EditTagsModal";
import {applyTagUpdates} from "./src/batch/FileTagProcessor";
import {TagTacticianSettingTab} from "./src/settings/TagTacticianSettingTab";

import {TagTacticianSettings, DEFAULT_SETTINGS} from "./src/settings/PluginSettings";
import {TagIndexer} from "./src/relatedView/TagIndexer";
import {RelatedNotesView, RELATED_NOTES_VIEW_TYPE} from "./src/relatedView/RelatedNotesView";
import {NavByTagView, TAG_NAVIGATION_VIEW_TYPE} from "./src/navByTag/NavByTagView";

<<<<<<< HEAD
export default class TagTacticianPlugin extends Plugin {
    settings: TagTacticianSettings;

    // "Related Notes" fields can now live in a separate class, but we keep a reference here:
    public tagIndexer: TagIndexer;
    private activeFilePath: string | null = null;

    async onload() {
        console.log("Loading Tag Tactician plugin...");
=======
export default class BulkFrontmatterTagManager extends Plugin {
    settings: BulkFrontmatterTagSettings;

    async onload() {
>>>>>>> 2b98e162
        await this.loadSettings();

        // Register events for the Bulk Tag Editing
        this.registerEvent(
            this.app.workspace.on("file-menu", (menu, file) => {
                if (!file) return;
                this.addTagMenuItem(menu, [file]);
            })
        );
        this.registerEvent(
            this.app.workspace.on("files-menu", (menu, files) => {
                if (!files || files.length === 0) return;
                this.addTagMenuItem(menu, files);
            })
        );

        this.setupNavByTag();

        // Initialize the TagIndexer (for "Related Notes")
        this.tagIndexer = new TagIndexer(this);

        // Register the "Related Notes" view
        this.registerView(RELATED_NOTES_VIEW_TYPE, (leaf) => new RelatedNotesView(leaf, this));

        // 4) Add command to show the "Related Notes" sidebar
        this.addCommand({
            id: "open-related-notes-view",
            name: "Open Related Notes Sidebar",
            callback: () => this.activateRelatedNotesView(),
        });

        // Listen for active note changes (only if it's a MarkdownView)
        let timer: number | null = null;
        this.registerEvent(
            this.app.workspace.on("active-leaf-change", (leaf) => {
                window.clearTimeout(timer!);
                timer = window.setTimeout(() => {
                    const mdView = this.app.workspace.getActiveViewOfType(MarkdownView);
                    if (!mdView) return;
                    const file = mdView.file;
                    this.activeFilePath = file?.path ?? null;
                    this.updateRelatedNotesView();
                }, 150);
            })
        );

        // Handle note previews in the "related notes" view
        this.registerHoverLinkSource(
            RELATED_NOTES_VIEW_TYPE,
            {
                display: 'Related Notes',
                defaultMod: true,
            },
        );

        // Build the tag index after layout is ready (so getMarkdownFiles() won't be empty)
        this.app.workspace.onLayoutReady(async () => {
            await this.tagIndexer.buildIndex();
            console.log(`[RelatedNotes] Index built after layout ready.`);
        });

        // Add the settings tab
        this.addSettingTab(new TagTacticianSettingTab(this.app, this));
    }

    onunload() {
<<<<<<< HEAD
        console.log("Unloading Tag Tactician plugin...");
        this.app.workspace.detachLeavesOfType(RELATED_NOTES_VIEW_TYPE);
        this.app.workspace.detachLeavesOfType(TAG_NAVIGATION_VIEW_TYPE);
=======
>>>>>>> 2b98e162
    }

    private addTagMenuItem(menu: Menu, selection: TAbstractFile[]) {
        menu.addItem((item) => {
            item
                .setTitle("Edit tags (frontmatter)")
                .setIcon("hashtag")
                .onClick(async () => {
                    const allItems = expandFolders(selection);
                    new EditTagsModal(this.app, allItems, async (updates) => {
                        const modifiedCount = await applyTagUpdates(
                            this.app,
                            updates,
                            this.settings
                        );
                        new Notice(`Updated frontmatter tags in ${modifiedCount} file(s).`);
                    }).open();
                });
        });
    }

    // --------------------------------
    // Settings
    // --------------------------------
    async loadSettings() {
        this.settings = Object.assign({}, DEFAULT_SETTINGS, await this.loadData());
    }

    async saveSettings() {
        await this.saveData(this.settings);
    }

    // --------------------------------
    // Related Notes
    // --------------------------------
    public updateRelatedNotesView() {
        const leaves = this.app.workspace.getLeavesOfType(RELATED_NOTES_VIEW_TYPE);
        if (!leaves.length) return;
        const leaf = leaves[0];
        const view = leaf.view instanceof RelatedNotesView ? leaf.view : null;
        if (view) view.refresh();
    }

    async activateRelatedNotesView() {
        let leaf = this.app.workspace.getLeavesOfType(RELATED_NOTES_VIEW_TYPE).first();
        if (!leaf) {
            leaf = this.app.workspace.getRightLeaf(false);
            await leaf.setViewState({type: RELATED_NOTES_VIEW_TYPE});
        }
        this.app.workspace.revealLeaf(leaf);
        this.updateRelatedNotesView();
    }

    /**
     * We re-scan the current note's tags, then ask `tagIndexer` to rank.
     */
    public computeRelatedNotes(): Array<{ notePath: string; score: number }> {
        if (!this.activeFilePath) return [];

        return this.tagIndexer.computeRelatedNotes(this.activeFilePath);
    }

    // --------------------------------
    // Nav By Tag
    // --------------------------------
    private setupNavByTag() {
        this.registerView(
            TAG_NAVIGATION_VIEW_TYPE,
            (leaf) => new NavByTagView(leaf, this)
        );
        // Add a command to open the tag-based file navigation view
        this.addCommand({
            id: "open-tag-navigation-view",
            name: "Open Tag-Based File Navigation",
            callback: () => this.activateTagNavigationView(),
        });
    }

    async activateTagNavigationView() {
        let leaf = this.app.workspace.getLeavesOfType(TAG_NAVIGATION_VIEW_TYPE).first();
        if (!leaf) {
            leaf = this.app.workspace.getRightLeaf(false);
            await leaf.setViewState({ type: TAG_NAVIGATION_VIEW_TYPE });
        }
        this.app.workspace.revealLeaf(leaf);
    }
}

function expandFolders(selection: TAbstractFile[]): TAbstractFile[] {
    const results: TAbstractFile[] = [];
    for (const item of selection) {
        if (item instanceof TFolder) {
            Vault.recurseChildren(item, (child) => {
                if (child instanceof TFile) {
                    results.push(child);
                }
            });
        } else {
<<<<<<< HEAD
=======
            // If it's not a folder, just add it as-is
>>>>>>> 2b98e162
            results.push(item);
        }
    }
    return results;
<<<<<<< HEAD
}

function gatherFolderContents(folder: TFolder, accumulator: TAbstractFile[]) {
    for (const child of folder.children) {
        if (child instanceof TFolder) {
            gatherFolderContents(child, accumulator);
        } else {
            accumulator.push(child);
        }
    }
=======
>>>>>>> 2b98e162
}<|MERGE_RESOLUTION|>--- conflicted
+++ resolved
@@ -3,13 +3,10 @@
     Notice,
     Plugin,
     TAbstractFile,
-<<<<<<< HEAD
     TFolder,
     MarkdownView,
-=======
     TFile,
-    TFolder, Vault
->>>>>>> 2b98e162
+    Vault
 } from "obsidian";
 
 import {EditTagsModal} from "./src/batch/EditTagsModal";
@@ -21,7 +18,6 @@
 import {RelatedNotesView, RELATED_NOTES_VIEW_TYPE} from "./src/relatedView/RelatedNotesView";
 import {NavByTagView, TAG_NAVIGATION_VIEW_TYPE} from "./src/navByTag/NavByTagView";
 
-<<<<<<< HEAD
 export default class TagTacticianPlugin extends Plugin {
     settings: TagTacticianSettings;
 
@@ -30,13 +26,6 @@
     private activeFilePath: string | null = null;
 
     async onload() {
-        console.log("Loading Tag Tactician plugin...");
-=======
-export default class BulkFrontmatterTagManager extends Plugin {
-    settings: BulkFrontmatterTagSettings;
-
-    async onload() {
->>>>>>> 2b98e162
         await this.loadSettings();
 
         // Register events for the Bulk Tag Editing
@@ -103,12 +92,8 @@
     }
 
     onunload() {
-<<<<<<< HEAD
-        console.log("Unloading Tag Tactician plugin...");
         this.app.workspace.detachLeavesOfType(RELATED_NOTES_VIEW_TYPE);
         this.app.workspace.detachLeavesOfType(TAG_NAVIGATION_VIEW_TYPE);
-=======
->>>>>>> 2b98e162
     }
 
     private addTagMenuItem(menu: Menu, selection: TAbstractFile[]) {
@@ -207,25 +192,9 @@
                 }
             });
         } else {
-<<<<<<< HEAD
-=======
             // If it's not a folder, just add it as-is
->>>>>>> 2b98e162
             results.push(item);
         }
     }
     return results;
-<<<<<<< HEAD
-}
-
-function gatherFolderContents(folder: TFolder, accumulator: TAbstractFile[]) {
-    for (const child of folder.children) {
-        if (child instanceof TFolder) {
-            gatherFolderContents(child, accumulator);
-        } else {
-            accumulator.push(child);
-        }
-    }
-=======
->>>>>>> 2b98e162
 }